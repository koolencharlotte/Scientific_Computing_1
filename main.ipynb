--- conflicted
+++ resolved
@@ -203,7 +203,6 @@
    "metadata": {},
    "source": [
     "### Snapshot of 5 Diffusion configurations "
-<<<<<<< HEAD
    ]
   },
   {
@@ -224,69 +223,6 @@
     "%matplotlib inline\n",
     "anim = visualizations.animate_2f(solutions.update, c, num_steps, N, gamma, dt)\n",
     "HTML(anim.to_jshtml())"
-=======
->>>>>>> ea95824a
-   ]
-  },
-  {
-   "cell_type": "code",
-   "execution_count": null,
-   "metadata": {},
-   "outputs": [],
-   "source": [
-    "\n",
-    "# data parsing/generation \n",
-    "data_file = \"2D_diffusion_comparison.pkl\"\n",
-    "create_new_data = False\n",
-    "all_c, times = solutions.check_and_parse_data(data_file, create_new_data, par_values)\n",
-    "\n",
-    "visualizations.plot_simulation_without_animation(all_c, N)\n",
-    "\n",
-    "# animation \n",
-    "%matplotlib inline\n",
-    "anim = visualizations.animate_2f(solutions.update, c, num_steps, N, gamma, dt)\n",
-    "HTML(anim.to_jshtml())"
-   ]
-  },
-  {
-   "cell_type": "markdown",
-   "metadata": {},
-   "source": [
-    "I\n",
-    "\n",
-    "Show how the convergence measure δ in eq. (14) depends on the number\n",
-    " of iterations k for each of the methods. A log-lin plot may be suitable. For SOR,\n",
-    " choose a few representative values for ω."
-   ]
-  },
-  {
-   "cell_type": "code",
-   "execution_count": null,
-   "metadata": {},
-   "outputs": [],
-   "source": [
-    "# parameters\n",
-    "p_values = np.arange(1, 10)\n",
-    "omegas = [1, 1.5]\n",
-    "N = 50\n",
-    "max_iters = 10000\n",
-    "\n",
-    "iterations_jacobi = [solutions.sequential_jacobi(N=N, tol=10.0**-p, max_iters=max_iters) for p in p_values]\n",
-    "iterations_gauss_seidel = [solutions.sequential_gauss_seidel(N=N, tol=10.0**-p, max_iters=max_iters) for p in p_values]\n",
-    "\n",
-    "for omega in omegas:\n",
-    "    iterations_sor = [solutions.sequential_SOR(N=N, tol=10.0**-p, max_iters=max_iters, omega=omega) for p in p_values]\n",
-    "\n",
-    "visualizations.visualization_1i(p_values, iterations_jacobi, iterations_gauss_seidel, iterations_sor)"
-   ]
-  },
-  {
-   "cell_type": "markdown",
-   "metadata": {},
-   "source": [
-    "J \n",
-    "\n",
-    "In the SOR method, find the optimal ω. How does it depend on N?."
    ]
   },
   {
@@ -328,11 +264,7 @@
  ],
  "metadata": {
   "kernelspec": {
-<<<<<<< HEAD
    "display_name": "base",
-=======
-   "display_name": ".venv",
->>>>>>> ea95824a
    "language": "python",
    "name": "python3"
   },
@@ -346,11 +278,7 @@
    "name": "python",
    "nbconvert_exporter": "python",
    "pygments_lexer": "ipython3",
-<<<<<<< HEAD
    "version": "3.11.4"
-=======
-   "version": "3.11.9"
->>>>>>> ea95824a
   }
  },
  "nbformat": 4,
