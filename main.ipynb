--- conflicted
+++ resolved
@@ -245,7 +245,6 @@
    "cell_type": "code",
    "execution_count": null,
    "metadata": {},
-<<<<<<< HEAD
    "outputs": [
     {
      "ename": "NameError",
@@ -259,9 +258,6 @@
      ]
     }
    ],
-=======
-   "outputs": [],
->>>>>>> 83a90d50
    "source": [
     "# parameters for questions H t/m J: Iterative Solvers\n",
     "\n",
@@ -289,12 +285,7 @@
    "source": [
     "H\n",
     "\n",
-<<<<<<< HEAD
-    " Implemented the Jacobi, Gauss-Seidel, and Successive over Relaxation methods.\n",
-    " Compared the results to the analytical result for N=50."
-=======
     " Implemented the Jacobi, Gauss-Seidel, and Successive over Relaxation methods. Compared the results to the analytical result for N=50."
->>>>>>> 83a90d50
    ]
   },
   {
@@ -317,11 +308,7 @@
    "source": [
     "I\n",
     "\n",
-<<<<<<< HEAD
-    "Shows how the convergence measure δ depends on the number of iterations k for each of the methods. "
-=======
     "Shows how the convergence measure δ depends on the number of iterations k for each of the methods."
->>>>>>> 83a90d50
    ]
   },
   {
