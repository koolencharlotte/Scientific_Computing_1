import os
import pickle as pkl

import numpy as np
from math import erfc

def spat_approx_1a(deltax, solutions):
    """
    Parameters:
    deltax (float): Spatial step size.
    solutions (tuple): Three consecutive solution values (previous, current, next).

    Returns:
    float: Second-order finite difference approximation.
    """

    assert deltax != 0, "can't divide by 0 (spatial approximation)"
    return (solutions[2] - 2 * solutions[1] + solutions[0]) / np.power(deltax, 2)


def initialize_wave(which_one, L, N):
    """
    Initializes the wave function with a chosen initial condition.

    Parameters:
    which_one (int): Selects the initial condition (1, 2, or 3).
    L (float): Length of the spatial domain.
    N (int): Number of spatial divisions.

    Returns:
    tuple: Initial wave solutions (previous, current, next), spatial points, and deltax.
    """

    # Functions to initialize configuration
    def b_one(x):
        return np.sin(2 * np.pi * x)

    def b_two(x):
        return np.sin(5 * np.pi * x)

    def b_three(x):
        if x > 1 / 5 and x < 2 / 5:
            return np.sin(5 * np.pi * x)
        else:
            return 0

    # Spatial step size
    assert N > 0, "Number of subparts must be greater than 0 (zero-division)"
    deltax = L / N
    xs = np.arange(0, L, deltax)

    # Use specified function to model initial configuration
    if which_one == 1:
        func = b_one
    elif which_one == 2:
        func = b_two
    elif which_one == 3:
        func = b_three
    else:
        raise ValueError(
            f"invalid option {which_one}, choose option 1, 2 or 3 (integer form)"
        )

    # saving the solutions
    sols_prev = [func(xje) for xje in xs]
    # This solution is the same as previous as the derivative is 0 (applying Euler's method)
    sols = sols_prev.copy()

    # Next solutions are still empty
    sols_next = np.zeros(len(xs))

    return (sols_prev, sols, sols_next), xs, deltax


def wave_step_function(all_sols, c, xs, deltax, deltat):
    """
    Performs one time step of the wave equation using finite differencing.

    Parameters:
    all_sols (tuple): Contains previous, current, and next solution arrays.
    c (float): Wave speed.
    xs (numpy array): Spatial grid points.
    deltax (float): Spatial step size.
    deltat (float): Time step size.

    Returns:
    tuple: Updated wave solutions (previous, current, next).
    """
    sols_prev, sols, sols_next = all_sols
    for j, x in enumerate(xs):
        # Border conditions
        if j == 0:
<<<<<<< HEAD
            sols_next[j] = 0
        elif j == len(xs) - 1:
            sols_next[j] = 0
=======
            sols_next[j] = 0
        elif j == len(xs) - 1:
            sols_next[j] = 0
>>>>>>> ea95824a

        # In case point is not a border point, update according to previous value and neighboring values
        else:
            sols_next[j] = (
                np.power(deltat, 2)
                * np.power(c, 2)
                * spat_approx_1a(deltax, (sols[j - 1], sols[j], sols[j + 1]))
                + 2 * sols[j]
                - sols_prev[j]
            )

    # Update saved data
    sols_prev = sols.copy()
    sols = sols_next.copy()

    # Return updated data
    return sols_prev, sols, sols_next


def one_b_wrapper(which_one, L, N, c, deltat, iters=20000):
    """
    Simulates wave propagation over time using numerical methods.

    Parameters:
    which_one (int): Selects the initial condition (1, 2, or 3).
    L (float): Length of the spatial domain.
    N (int): Number of spatial divisions.
    c (float): Wave speed.
    deltat (float): Time step size.
    iters (int, optional): Number of time iterations (default: 20000).

    Returns:
    tuple: List of wave solutions at selected time steps and spatial grid points.
    """
    overall_solutions = []
    every_what = int(iters / 10)

    # Initialize the configuration with a specified function (specified with which_one)
    soltjes, xs, deltax = initialize_wave(which_one, L, N)
    overall_solutions.append(soltjes[1])

    # Iterate through specified number of iterations and save 10 evenly separated lines overall
    for i in range(iters):
        # Perform a step
        soltjes = wave_step_function(soltjes, c, xs, deltax, deltat)

        # Save data for visualization purposes
        if i % every_what == 0:
            overall_solutions.append(soltjes[1])

    # Return solution and x-values for which these solutions are computed
    return overall_solutions, xs

def two_dimensional_step_wave_function(all_sols, c, xs, deltax, deltat):
    pass

def analytical_solution(x, t, D=1, i_max=100):
    """
    Function describing the analytical solution to the 2D 
    diffusion equation/ 
    """
    if t <= 0:  
        return 0

    sum_val = 0.0
    for i in range(i_max + 1):
        arg_1 = (1 - x + 2 * i) / (2 * np.sqrt(D * t))
        arg_2 = (1 + x + 2 * i) / (2 * np.sqrt(D * t))
        sum_val += erfc(arg_1) - erfc(arg_2)

    return sum_val


def initialize_grid(N):
    grid = np.zeros((N, N))

    grid[0, :] = 0  # bottom boundary
    grid[N - 1, :] = 1  # top boundary

    return grid


def apply_periodic_boundary(grid):
    grid[:, 0] = grid[:, -2]
    grid[:, -1] = grid[:, 1]


def update(grid, num_steps, N, gamma, dt, comparison=False):
    all_grids = [grid.copy()]
    print(f"this is the curent working directory: {os.getcwd()}")
    t = 0
    times = [0]

    time_appended = set()  # Define this outside the loop

    key_times = {0.001, 0.01, 0.1, 1.0}

    for n in range(num_steps):
        c_new = grid.copy()
        for i in range(1, N - 1):
            for j in range(1, N - 1):
                c_new[i, j] = grid[i, j] + gamma * (
                    grid[i + 1, j]
                    + grid[i - 1, j]
                    + grid[i, j + 1]
                    + grid[i, j - 1]
                    - 4 * grid[i, j]
                )

        apply_periodic_boundary(c_new)

        grid[:] = c_new[:]

        t = round(t + dt, 6)
        print(f"Step: {n}, Time: {t}")

        if comparison:
            for key_t in key_times:
                if np.isclose(t, key_t, atol=1e-9) and t not in time_appended:
                    all_grids.append(c_new.copy())
                    times.append(t)
                    time_appended.add(t)
        else:
            if n % 100 == 0:
                all_grids.append(grid.copy())
                times.append(t)

    if comparison:
        path = "data/2D_diffusion_comparison.pkl"
    else:
        path = "data/2D_diffusion.pkl"

    pkl.dump(
        (all_grids, times),
        open(path, "wb"),
    )

    return all_grids, times


def run_simulation_without_animation():
    N = 100
    c = initialize_grid(N)
    L = 1.0
    D = 1
    all_grids = [c]

    dx = L / N
    dt = 0.25 * dx**2

    T_total = 1.0
    num_steps = T_total / dt

    t = 0
    times = [0]

    gamma = (D * dt) / (dx**2)

    T_total = 1.0
    num_steps = int(T_total / dt)

    if os.path.exists("Scientific_Computing_1/data/2D_diffusion.pkl"):
        all_grids, times = pkl.load(
            open("Scientific_Computing_1/data/2D_diffusion.pkl", "rb")
        )
    else:
        all_grids, times = update(c, num_steps, N, gamma, dt)

    return all_grids, times


def check_and_parse_data(data_file, newdata, values):

    # check if main folder exists
    assert os.path.exists("data"), "Directory to the data folder does not exist (create directory data)"

    c, num_steps, N, gamma, dt = values
    # if existing data is used for simulation, this data is chosen

    if not newdata:
        if os.path.exists(f"data/{data_file}"):
            all_c, times = pkl.load(open(f"data/{data_file}", "rb"))
        else:
            raise ValueError(f"the data {data_file} does not exist, choose an existing file")
    else:
        all_c, times = update(c, num_steps, N, gamma, dt, comparison=True)

    return all_c, times

<<<<<<< HEAD

# sequential jacobi iteration
=======
>>>>>>> ea95824a
def sequential_jacobi(N, tol, max_iters):
    """
    Solves using the Jacobi iteration method.
    
    The update equation is:
        c_{i,j}^{k+1} = (1/4) * (c_{i+1,j}^{k} + c_{i-1,j}^{k} + c_{i,j+1}^{k} + c_{i,j-1}^{k})
    
    Parameters:
        N (int): Grid size.
        tol (float): Convergence tolerance.
        max_iters (int): Maximum number of iterations.

    Returns:
        int: Number of iterations required to reach convergence.
    """

    # grid initialisation
<<<<<<< HEAD
    c_old = np.zeros((N, N))  # N is max
    c_next = np.copy(c_old)

    # boundary conditions
    c0 = 0.0
    cL = 1.0

    # top boundary (y=1, j = N - 1)
    c_old[0, :] = cL
    c_next[0, :] = cL

    # bottom boundary (y=0, j = 0)
    c_old[-1, :] = c0
    c_next[-1, :] = c0

=======
    c_old = initialize_grid(N)
    c_next = np.copy(c_old)

>>>>>>> ea95824a
    iter = 0
    delta = float("inf")

    while delta > tol and iter < max_iters:
        delta = 0

        for i in range(1, N - 1):  # periodic in x
            for j in range(1, N - 1):  # fixed in y
                # add
                # if (c_old is a source) c_next = cL
                # else if (c_old is a sink) c_next = c0

                # periodic boundaries
                if i == 0:
                    west = c_old[N - 1, j]
                else:
                    west = c_old[i - 1, j]

                if i == N - 1:
                    east = c_old[0, j]
                else:
                    east = c_old[i + 1, j]

                # fixed boundaries
                south = 0 if j == 0 else c_old[i, j - 1]
                north = 1 if j == N - 1 else c_old[i, j + 1]

                # Jacobi update equation
                c_next[i, j] = 0.25 * (west + east + south + north)

                delta = max(delta, abs(c_next[i, j] - c_old[i, j]))

        # swap matrices for next iter
        c_old[:], c_next[:] = c_next, c_old

        iter += 1

    return iter

<<<<<<< HEAD

# sequential gauss seidel
=======
>>>>>>> ea95824a
def sequential_gauss_seidel(N, tol, max_iters):
    """
    Solves using the Gauss-Seidel iteration method.
    
    The update equation is:
        c_{i,j}^{n+1} = (1/4) * (c_{i+1,j}^{k} + c_{i-1,j}^{k+1} + c_{i,j+1}^{k} + c_{i,j-1}^{k+1})
    
    Parameters:
        N (int): Grid size.
        tol (float): Convergence tolerance.
        max_iters (int): Maximum number of iterations.

    Returns:
        int: Number of iterations required to reach convergence.
    """

    # grid initialisation
<<<<<<< HEAD
    c = np.zeros((N, N))  # N is max

    # boundary conditions
    c0 = 0.0
    cL = 1.0

    # top boundary (y=1, j = N - 1)
    c[0, :] = cL

    # bottom boundary (y=0, j = 0)
    c[-1, :] = c0
=======
    c = initialize_grid(N)
>>>>>>> ea95824a

    iter = 0
    delta = float("inf")

    while delta > tol and iter < max_iters:
        delta = 0

        for i in range(1, N - 1):  # periodic in x
            for j in range(1, N - 1):  # fixed in y
                # periodic boundary conditions
                west = c[i - 1, j] if i > 0 else c[N - 1, j]
                east = c[i + 1, j] if i < N - 1 else c[0, j]
                south = c[i, j - 1] if j > 0 else c0
                north = c[i, j + 1] if j < N - 1 else cL

                # Gauss-Seidel update equation
                c_next = 0.25 * (west + east + south + north)

                delta = max(delta, abs(c_next - c[i, j]))
                c[i, j] = c_next

        iter += 1

    return iter

def sequential_SOR(N, tol, max_iters, omega):
    """
    Solves using the Successive Over Relaxtion (SOR) iteration method.
    
    The update equation is:
        c_{i,j}^{k+1} = (omega/4) * (c_{i+1,j}^{k} + c_{i,j+1}^{k} + c_{i,j+1}^{k} + (1 - omega) c_{i,j}^{k})
    
    Parameters:
        N (int): Grid size.
        tol (float): Convergence tolerance.
        max_iters (int): Maximum number of iterations.
        omega (float): Relaxation factor.

    Returns:
        int: Number of iterations required to reach convergence.
    """

<<<<<<< HEAD
=======
    # grid initialisation
    c = initialize_grid(N)

    iter = 0
    delta = float('inf')

    while delta > tol and iter < max_iters:
        delta = 0

        for i in range(1, N-1):  # periodic in x
            for j in range(1, N-1):  # fixed in y

                # periodic boundary conditions
                west = c[i - 1, j] if i > 0 else c[N - 1, j]
                east = c[i + 1, j] if i < N - 1 else c[0, j]
                south = c[i, j - 1] if j > 0 else 0
                north = c[i, j + 1] if j < N - 1 else 1

                # SOR update equation
                c_next = (omega / 4) * (west + east + south + north) + (1 - omega) * c[i, j]

                delta = max(delta, abs(c_next - c[i, j]))
                c[i, j] = c_next

        iter += 1

    return iter
>>>>>>> ea95824a
<|MERGE_RESOLUTION|>--- conflicted
+++ resolved
@@ -5,6 +5,18 @@
 from math import erfc
 
 def spat_approx_1a(deltax, solutions):
+    """
+    Parameters:
+    deltax (float): Spatial step size.
+    solutions (tuple): Three consecutive solution values (previous, current, next).
+
+    Returns:
+    float: Second-order finite difference approximation.
+    """
+
+    assert deltax != 0, "can't divide by 0 (spatial approximation)"
+    return (solutions[2] - 2 * solutions[1] + solutions[0]) / np.power(deltax, 2)
+
     """
     Parameters:
     deltax (float): Spatial step size.
@@ -32,13 +44,30 @@
     """
 
     # Functions to initialize configuration
+    """
+    Initializes the wave function with a chosen initial condition.
+
+    Parameters:
+    which_one (int): Selects the initial condition (1, 2, or 3).
+    L (float): Length of the spatial domain.
+    N (int): Number of spatial divisions.
+
+    Returns:
+    tuple: Initial wave solutions (previous, current, next), spatial points, and deltax.
+    """
+
+    # Functions to initialize configuration
     def b_one(x):
         return np.sin(2 * np.pi * x)
+        return np.sin(2 * np.pi * x)
 
     def b_two(x):
         return np.sin(5 * np.pi * x)
+        return np.sin(5 * np.pi * x)
 
     def b_three(x):
+        if x > 1 / 5 and x < 2 / 5:
+            return np.sin(5 * np.pi * x)
         if x > 1 / 5 and x < 2 / 5:
             return np.sin(5 * np.pi * x)
         else:
@@ -47,11 +76,20 @@
     # Spatial step size
     assert N > 0, "Number of subparts must be greater than 0 (zero-division)"
     deltax = L / N
+    # Spatial step size
+    assert N > 0, "Number of subparts must be greater than 0 (zero-division)"
+    deltax = L / N
     xs = np.arange(0, L, deltax)
 
+    # Use specified function to model initial configuration
+    if which_one == 1:
     # Use specified function to model initial configuration
     if which_one == 1:
         func = b_one
+    elif which_one == 2:
+        func = b_two
+    elif which_one == 3:
+        func = b_three
     elif which_one == 2:
         func = b_two
     elif which_one == 3:
@@ -62,14 +100,22 @@
         )
 
     # saving the solutions
+        raise ValueError(
+            f"invalid option {which_one}, choose option 1, 2 or 3 (integer form)"
+        )
+
+    # saving the solutions
     sols_prev = [func(xje) for xje in xs]
     # This solution is the same as previous as the derivative is 0 (applying Euler's method)
+    # This solution is the same as previous as the derivative is 0 (applying Euler's method)
     sols = sols_prev.copy()
 
+    # Next solutions are still empty
     # Next solutions are still empty
     sols_next = np.zeros(len(xs))
 
     return (sols_prev, sols, sols_next), xs, deltax
+
 
 
 def wave_step_function(all_sols, c, xs, deltax, deltat):
@@ -86,22 +132,46 @@
     Returns:
     tuple: Updated wave solutions (previous, current, next).
     """
+    """
+    Performs one time step of the wave equation using finite differencing.
+
+    Parameters:
+    all_sols (tuple): Contains previous, current, and next solution arrays.
+    c (float): Wave speed.
+    xs (numpy array): Spatial grid points.
+    deltax (float): Spatial step size.
+    deltat (float): Time step size.
+
+    Returns:
+    tuple: Updated wave solutions (previous, current, next).
+    """
     sols_prev, sols, sols_next = all_sols
     for j, x in enumerate(xs):
         # Border conditions
         if j == 0:
-<<<<<<< HEAD
+            sols_next[j] = 0
+        elif j == len(xs) - 1:
+    for j, x in enumerate(xs):
+        # Border conditions
+        if j == 0:
             sols_next[j] = 0
         elif j == len(xs) - 1:
             sols_next[j] = 0
-=======
-            sols_next[j] = 0
-        elif j == len(xs) - 1:
-            sols_next[j] = 0
->>>>>>> ea95824a
+
+        # In case point is not a border point, update according to previous value and neighboring values
 
         # In case point is not a border point, update according to previous value and neighboring values
         else:
+            sols_next[j] = (
+                np.power(deltat, 2)
+                * np.power(c, 2)
+                * spat_approx_1a(deltax, (sols[j - 1], sols[j], sols[j + 1]))
+                + 2 * sols[j]
+                - sols_prev[j]
+            )
+
+    # Update saved data
+    sols_prev = sols.copy()
             sols_next[j] = (
                 np.power(deltat, 2)
                 * np.power(c, 2)
@@ -288,11 +358,8 @@
 
     return all_c, times
 
-<<<<<<< HEAD
 
 # sequential jacobi iteration
-=======
->>>>>>> ea95824a
 def sequential_jacobi(N, tol, max_iters):
     """
     Solves using the Jacobi iteration method.
@@ -310,27 +377,9 @@
     """
 
     # grid initialisation
-<<<<<<< HEAD
-    c_old = np.zeros((N, N))  # N is max
-    c_next = np.copy(c_old)
-
-    # boundary conditions
-    c0 = 0.0
-    cL = 1.0
-
-    # top boundary (y=1, j = N - 1)
-    c_old[0, :] = cL
-    c_next[0, :] = cL
-
-    # bottom boundary (y=0, j = 0)
-    c_old[-1, :] = c0
-    c_next[-1, :] = c0
-
-=======
     c_old = initialize_grid(N)
     c_next = np.copy(c_old)
 
->>>>>>> ea95824a
     iter = 0
     delta = float("inf")
 
@@ -370,11 +419,6 @@
 
     return iter
 
-<<<<<<< HEAD
-
-# sequential gauss seidel
-=======
->>>>>>> ea95824a
 def sequential_gauss_seidel(N, tol, max_iters):
     """
     Solves using the Gauss-Seidel iteration method.
@@ -392,21 +436,7 @@
     """
 
     # grid initialisation
-<<<<<<< HEAD
-    c = np.zeros((N, N))  # N is max
-
-    # boundary conditions
-    c0 = 0.0
-    cL = 1.0
-
-    # top boundary (y=1, j = N - 1)
-    c[0, :] = cL
-
-    # bottom boundary (y=0, j = 0)
-    c[-1, :] = c0
-=======
     c = initialize_grid(N)
->>>>>>> ea95824a
 
     iter = 0
     delta = float("inf")
@@ -449,8 +479,6 @@
         int: Number of iterations required to reach convergence.
     """
 
-<<<<<<< HEAD
-=======
     # grid initialisation
     c = initialize_grid(N)
 
@@ -477,5 +505,4 @@
 
         iter += 1
 
-    return iter
->>>>>>> ea95824a
+    return iter