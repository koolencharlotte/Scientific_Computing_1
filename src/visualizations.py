import os
import pickle as pkl

import matplotlib.pyplot as plt
import numpy as np
import src.solutions as solutions
from matplotlib.animation import FuncAnimation

# from .solutions import initialize_grid, update


def visualization_1b(overall_solutions, xs):
    fig, axs = plt.subplots(1, 3, figsize=(5.3,2.5), sharey=True)

    for j in range(len(overall_solutions)):
        for k in range(len(overall_solutions[j])):
            axs[j].plot(xs, overall_solutions[j][k], linewidth=0.9)
        axs[j].set_xlabel("x")
        axs[j].set_title('i'*(j+1))
   
    axs[0].set_ylabel(r'$\Psi^n$', labelpad=1)
    axs[0].yaxis.set_label_coords(-0.22, 0.5)

    fig.suptitle("Wave Time-stepping Approximation")
    plt.tight_layout()
    plt.subplots_adjust(wspace=0.08, top=0.8) 
    plt.savefig("plots/fig_1B.png", dpi=300)
    plt.show()


def animate_1c(L, N, c, deltat):

    fig, axs = plt.subplots(1, 3, figsize=(5.3,2.5), sharey=True)
    # ax.set_title(f"Wave Time-stepping Approximation (frame: 1)")
    # functions = [
    # r"$\sin(2\pi x)$",
    # r"$\sin(5\pi x)$",
    # r"$\sin(5\pi x) \text{ if } \frac{1}{5} < x < \frac{2}{5}, \text{ else } 0$"
    # ]
    fig.suptitle("Wave Time-Stepping Animation")
    all_soltjes = []
    for j in range(3):
        soltjes, xs, deltax = solutions.initialize_wave(j+1, L, N)
        all_soltjes.append(soltjes)
        axs[j].plot(xs, all_soltjes[j][1]) 
        # axs[j].set_title(functions[j])
        axs[j].set_title('i'*(j+1))
        axs[j].set_xlabel("x")
   
    axs[0].set_ylabel(r'$\Psi$')
    
    plt.tight_layout()  # Prevent overlap
    fig.subplots_adjust(top=0.8)  # Move suptitle higher
    plt.pause(1)

    def animate(frame):
        nonlocal all_soltjes
        for i in range(3):
            soltjes = all_soltjes[i]
            axs[i].clear()  # Clear the previous frame
            axs[i].set_xlim(0, L)  # Set x-axis limits
            axs[i].set_ylim(-1, 1)  # Set y-axis limits
            # axs[i].set_title(functions[i])
            axs[i].set_title('i'*(i+1))
            for _ in range(10):
                soltjes = solutions.wave_step_function(soltjes, c, xs, deltax, deltat)
            all_soltjes[i] = soltjes
            axs[i].plot(xs, soltjes[1]) 
            axs[i].set_xlabel("x")
   
        axs[0].set_ylabel(r'$\Psi$')

    
    animation = FuncAnimation(fig, animate, frames=300, interval=1)
    animation.save("plots/network_animation10.gif", fps=50,  writer="ffmpeg")
    plt.show()   


def plot_analytical_solution(y, solutions_vals, times, D):
    """
    Funcion comparing analytical solution to numerical solution. 
    Plotting points for numerical solution and line for analytical soltution 
    """
    nx = 100
    y_analytic = np.linspace(0.0, 1.0, nx)

    plt.figure(figsize=(4.5, 3))
    colors = ["orange", "blue", "green", "purple", "brown"]

    for i, t_val in enumerate(times):
        # Analytical
        c_analytical = [solutions.analytical_solution(yy, t_val, D=D) for yy in y_analytic]
        plt.plot(y_analytic, c_analytical, color = colors[i], linewidth=0.8, label=f"t={t_val:.3g}")

        c_analytical = np.array(c_analytical)

        # mean of the row (should theoretically all be the same)
        c2D = solutions_vals[i]
        # c_avg = np.mean(c2D, axis=1)
        c_first = c2D[:, 0]  

        # slice array to avoid clutteredness
        plt.plot(y[::2], c_first[::2], "o", color = colors[i], markersize=2)

    plt.xlabel("y (Position)")
    plt.ylabel("Concentration c(y, t)")
    plt.legend()
    plt.title("Diffusion Simulation vs Analytical Solution")
    plt.grid(True)
    plt.savefig("plots/diffusion_analytical.png", dpi=300, bbox_inches="tight")
    plt.show()


<<<<<<< HEAD

def plot_analytical_solution(y, solutions_vals, times, D):
    """
    Funcion comparing analytical solution to numerical solution. 
    Plotting points for numerical solution and line for analytical soltution 
    """
    nx = 100
    y_analytic = np.linspace(0.0, 1.0, nx)

    plt.figure(figsize=(4.5, 3))
    colors = ["orange", "blue", "green", "purple", "brown"]

    for i, t_val in enumerate(times):
        # Analytical
        c_analytical = [solutions.analytical_solution(yy, t_val, D=D) for yy in y_analytic]
        plt.plot(y_analytic, c_analytical, color = colors[i], linewidth=0.8, label=f"t={t_val:.3g}")

        c_analytical = np.array(c_analytical)

        # mean of the row (should theoretically all be the same)
        c2D = solutions_vals[i]
        # c_avg = np.mean(c2D, axis=1)
        c_first = c2D[:, 0]  

        # slice array to avoid clutteredness
        plt.plot(y[::2], c_first[::2], "o", color = colors[i], markersize=2)

    plt.xlabel("y (Position)")
    plt.ylabel("Concentration c(y, t)")
    plt.legend()
    plt.title("Diffusion Simulation vs Analytical Solution")
    plt.grid(True)
    plt.savefig("plots/diffusion_analytical.png", dpi=300, bbox_inches="tight")
    plt.show()


=======
>>>>>>> f90031c9
def plot_five_states(all_c, times):
    """
    function plotting the 2D diffustion grid, 
    5 states for t = 0, 0.001, 0.01, 0.1, 1.0
    """

    # # read in/ generate data 
    # data_file = "2D_diffusion.pkl"
    # create_new_data = False
    # all_c, times = solutions.check_and_parse_data(data_file, create_new_data, parameters)

    # plot setup
    fig, axs = plt.subplots(2, 3, figsize=(5.8, 4.3), sharex=True, sharey=True)
    fig.suptitle("2D Diffusion at Different t Values")
    axs = axs.flatten()  

    # Hide the last unused subplot
    axs[-1].set_visible(False)  
    for i in range(5):
        im = axs[i].imshow(all_c[i], cmap="viridis", interpolation="nearest", origin="lower")
        axs[i].set_title(f"t = {times[i]}")
        if i >1: 
            axs[i].set_xlabel("x")

    # set proper ticks and labels
    axs[2].xaxis.set_tick_params(which='both', labelbottom=True)
    axs[0].set_ylabel("y")
    axs[3].set_ylabel("y")

    cbar_ax = fig.add_axes([0.92, 0.09, 0.02, 0.75])  # [left, bottom, width, height]
    fig.colorbar(im, cax=cbar_ax, label="Concentration")

    plt.tight_layout(rect=[0, 0, 0.93, 1])
    plt.subplots_adjust(wspace=0.05, hspace=0.2) 
    plt.savefig("plots/diffusion_snapshots.png", dpi=300)
    plt.show()

def plot_simulation_without_animation(grids, N):
    fig, ax = plt.subplots(figsize=(7, 7))

    c_plot = ax.pcolormesh(grids[-1], cmap="viridis", edgecolors="k", linewidth=0.5)

    # plt.imshow(c, cmap="viridis", interpolation="nearest", origin="lower")
    plt.colorbar(c_plot, ax=ax, label="Concentration")
    ax.set_xticks(np.arange(N))
    ax.set_yticks(np.arange(N))
    ax.set_xticklabels([])
    ax.set_yticklabels([])
    ax.set_title("2D Diffusion")
    plt.show()


def animate_2f(update_func, grid, num_steps, N, gamma, dt, interval=50):
    path = "data/2D_diffusion_comparison.pkl"
    if os.path.exists(path):
        grids, times = pkl.load(open(path, "rb"))
    else:
        grids, times = update_func(grid, num_steps, N, gamma, dt)

    print(f"Starting grid: {grid}")

    fig, axs = plt.subplots(figsize=(6, 6))
    img = axs.imshow(grids[0], cmap="viridis", interpolation="nearest", origin="lower")
    plt.colorbar(img, ax=axs, label="Concentration")
    axs.set_title("2D Diffusion Simulation")

    def animate(frame):
        img.set_array(grids[frame])
        axs.set_title(f"2D Diffusion Simulation (Step: {frame:.3g})")

    animation = FuncAnimation(
        fig, animate, frames=len(grids), interval=interval, blit=False
    )
    animation.save("plots/2D_diffusion.gif", fps=50, writer="ffmpeg")

    plt.close(fig)
    return animation


<<<<<<< HEAD


def visualization_1i(p_values, iterations_jacobi, iterations_gauss_seidel, iterations_sor):
    
=======
def visualization_1i(p_values, iterations_jacobi, iterations_gauss_seidel, iterations_sor, colors):

>>>>>>> f90031c9
    plt.figure(figsize=(5.3, 2.5))
    
    linestyles = ['-', '--', '-.', ':']
    num_styles = len(linestyles)

    plt.plot(p_values, iterations_jacobi, color=colors[0], label="Jacobi")
    plt.plot(p_values, iterations_gauss_seidel, color=colors[1], label="Gauss-Seidel")

    for i, (omega, sor_iterations) in enumerate(iterations_sor.items()):
        plt.plot(p_values, sor_iterations, label=f"SOR (ω={omega})", color=colors[2], linestyle=linestyles[i % num_styles])

    # plt.plot(p_values, iterations_sor, color=colors[2], label="Successive Over Relaxation")
    plt.xlabel(r'$p$', fontsize=14)
    plt.ylabel('Iterations', fontsize=14)
    plt.xticks(fontsize=12)
    plt.yticks(fontsize=12)
    plt.legend(fontsize=10, loc="upper left")
    plt.grid(True)
    plt.title("Convergence Measure vs. Iterations")
    plt.savefig("plots/fig_1i.png", dpi=300, bbox_inches="tight")
    plt.show()

# 1ja
def visualization_1j_omega_iters(iters_N, omega_range, colors):

    plt.figure(figsize=(5.3, 2.5))

    linestyles = ['-', '--', '-.', ':']
    num_styles = len(linestyles)

    for i, (N, iters) in enumerate(iters_N.items()):
        plt.plot(omega_range, iters, label=f"N = {N}", color=colors[2],  linestyle=linestyles[i % num_styles])

    plt.xlabel(r'$\omega$', fontsize=14)
    plt.ylabel('Iterations', fontsize=14)
    plt.legend(fontsize=10, loc="upper left")
    plt.title("SOR Convergence Speed vs. ω for Different Grid Sizes", fontsize=14)
    plt.grid(True)
    plt.savefig("plots/fig_1ja.png", dpi=300, bbox_inches="tight")
    plt.show()

# 1jb
def visualization_1j_N_omegas(N_values, optimal_omegas, colors):

    plt.figure(figsize=(5.3, 2.5))
    plt.plot(N_values, optimal_omegas, marker='o', linestyle='-', color=colors[2])
    plt.xlabel('Grid Size N', fontsize=14)
    plt.ylabel('Optimal ω', fontsize=14)
    plt.title("Optimal ω vs. Grid Size N", fontsize=14)
    plt.grid(True)
    plt.savefig("plots/fig_1jb.png", dpi=300, bbox_inches="tight")
    plt.show()<|MERGE_RESOLUTION|>--- conflicted
+++ resolved
@@ -111,45 +111,6 @@
     plt.show()
 
 
-<<<<<<< HEAD
-
-def plot_analytical_solution(y, solutions_vals, times, D):
-    """
-    Funcion comparing analytical solution to numerical solution. 
-    Plotting points for numerical solution and line for analytical soltution 
-    """
-    nx = 100
-    y_analytic = np.linspace(0.0, 1.0, nx)
-
-    plt.figure(figsize=(4.5, 3))
-    colors = ["orange", "blue", "green", "purple", "brown"]
-
-    for i, t_val in enumerate(times):
-        # Analytical
-        c_analytical = [solutions.analytical_solution(yy, t_val, D=D) for yy in y_analytic]
-        plt.plot(y_analytic, c_analytical, color = colors[i], linewidth=0.8, label=f"t={t_val:.3g}")
-
-        c_analytical = np.array(c_analytical)
-
-        # mean of the row (should theoretically all be the same)
-        c2D = solutions_vals[i]
-        # c_avg = np.mean(c2D, axis=1)
-        c_first = c2D[:, 0]  
-
-        # slice array to avoid clutteredness
-        plt.plot(y[::2], c_first[::2], "o", color = colors[i], markersize=2)
-
-    plt.xlabel("y (Position)")
-    plt.ylabel("Concentration c(y, t)")
-    plt.legend()
-    plt.title("Diffusion Simulation vs Analytical Solution")
-    plt.grid(True)
-    plt.savefig("plots/diffusion_analytical.png", dpi=300, bbox_inches="tight")
-    plt.show()
-
-
-=======
->>>>>>> f90031c9
 def plot_five_states(all_c, times):
     """
     function plotting the 2D diffustion grid, 
@@ -229,15 +190,8 @@
     return animation
 
 
-<<<<<<< HEAD
-
-
-def visualization_1i(p_values, iterations_jacobi, iterations_gauss_seidel, iterations_sor):
-    
-=======
 def visualization_1i(p_values, iterations_jacobi, iterations_gauss_seidel, iterations_sor, colors):
 
->>>>>>> f90031c9
     plt.figure(figsize=(5.3, 2.5))
     
     linestyles = ['-', '--', '-.', ':']
